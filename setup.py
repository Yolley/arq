--- conflicted
+++ resolved
@@ -55,11 +55,7 @@
         arq=arq.cli:cli
     """,
     install_requires=[
-<<<<<<< HEAD
-        'aioredis>=2.0.0b1',
-=======
-        'aioredis>=1.1.0,<2.0.0',
->>>>>>> 1fb98426
+        'aioredis>=2.0.0,<3.0.0',
         'click>=6.7',
         'pydantic>=1',
         'dataclasses>=0.6;python_version == "3.6"',
